--- conflicted
+++ resolved
@@ -161,11 +161,7 @@
     /**
      * Triggered when the converter begins converting a project.
      */
-<<<<<<< HEAD
     private onBegin(_context: Context) {
-=======
-    private onBegin() {
->>>>>>> 2bf6e491
         this.comments = {};
     }
 
@@ -176,14 +172,9 @@
      * @param reflection  The reflection that is currently processed.
      */
     private onCreateTypeParameter(
-<<<<<<< HEAD
         _context: Context,
         reflection: TypeParameterReflection,
         _node?: ts.Node
-=======
-        context: Context,
-        reflection: TypeParameterReflection
->>>>>>> 2bf6e491
     ) {
         const comment = reflection.parent && reflection.parent.comment;
         if (comment) {
