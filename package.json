--- conflicted
+++ resolved
@@ -49,12 +49,8 @@
     "typescript": "2.7.2"
   },
   "devDependencies": {
-<<<<<<< HEAD
-    "@types/mocha": "^5.0.0",
-=======
-    "@types/mocha": "2.2.48",
-    "@types/mockery": "^1.4.29",
->>>>>>> 4353bc87
+    "@types/mocha": "5.0.0",
+    "@types/mockery": "1.4.29",
     "grunt": "^1.0.2",
     "grunt-cli": "^1.2.0",
     "grunt-contrib-clean": "^1.0.0",
